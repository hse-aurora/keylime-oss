'''
DISTRIBUTION STATEMENT A. Approved for public release: distribution unlimited.

This material is based upon work supported by the Assistant Secretary of Defense for
Research and Engineering under Air Force Contract No. FA8721-05-C-0002 and/or
FA8702-15-D-0001. Any opinions, findings, conclusions or recommendations expressed in this
material are those of the author(s) and do not necessarily reflect the views of the
Assistant Secretary of Defense for Research and Engineering.

Copyright 2015 Massachusetts Institute of Technology.

The software/firmware is provided to you on an As-Is basis

Delivered to the US Government with Unlimited Rights, as defined in DFARS Part
252.227-7013 or 7014 (Feb 2014). Notwithstanding any copyright notice, U.S. Government
rights in this work are defined by DFARS 252.227-7013 or DFARS 252.227-7014 as detailed
above. Use of this work other than as specifically authorized by the U.S. Government may
violate any copyrights that exist in this work.
'''
<<<<<<< HEAD
=======

import common
import keylime_logging
>>>>>>> 2d151bc1
import uuid

<<<<<<< HEAD
from keylime import common
from keylime import keylime_logging
from keylime import tornado_requests

logger = keylime_logging.init_logging('openstack')

=======
logger = keylime_logging.init_logging('openstack')
>>>>>>> 2d151bc1

def get_openstack_uuid(uuid_service_ip='169.254.169.254',
                       uuid_service_resource='/openstack/2012-08-10/meta_data.json'):

    logger.debug("Getting instance UUID from openstack http://%s%s"%(uuid_service_ip,uuid_service_resource))
    try:
        response = tornado_requests.request("GET", "http://" + uuid_service_ip + uuid_service_resource)
        if response.status_code == 200:
            response_body = response.yaml()
            return response_body["uuid"]
        logger.debug("Forcing using locally generated uuid.")
        return str(uuid.uuid4())
    except Exception:
        logger.debug("Using locally generated uuid.  Error getting UUID from openstack: %s\n"%(e))
        return str(uuid.uuid4())<|MERGE_RESOLUTION|>--- conflicted
+++ resolved
@@ -17,24 +17,15 @@
 above. Use of this work other than as specifically authorized by the U.S. Government may
 violate any copyrights that exist in this work.
 '''
-<<<<<<< HEAD
-=======
 
-import common
-import keylime_logging
->>>>>>> 2d151bc1
 import uuid
 
-<<<<<<< HEAD
 from keylime import common
 from keylime import keylime_logging
 from keylime import tornado_requests
 
 logger = keylime_logging.init_logging('openstack')
 
-=======
-logger = keylime_logging.init_logging('openstack')
->>>>>>> 2d151bc1
 
 def get_openstack_uuid(uuid_service_ip='169.254.169.254',
                        uuid_service_resource='/openstack/2012-08-10/meta_data.json'):
