#!/usr/bin/python

'''
DISTRIBUTION STATEMENT A. Approved for public release: distribution unlimited.

This material is based upon work supported by the Assistant Secretary of Defense for 
Research and Engineering under Air Force Contract No. FA8721-05-C-0002 and/or
FA8702-15-D-0001. Any opinions, findings, conclusions or recommendations expressed in this
material are those of the author(s) and do not necessarily reflect the views of the
Assistant Secretary of Defense for Research and Engineering.

Copyright 2015 Massachusetts Institute of Technology.

The software/firmware is provided to you on an As-Is basis

Delivered to the US Government with Unlimited Rights, as defined in DFARS Part
252.227-7013 or 7014 (Feb 2014). Notwithstanding any copyright notice, U.S. Government
rights in this work are defined by DFARS 252.227-7013 or DFARS 252.227-7014 as detailed
above. Use of this work other than as specifically authorized by the U.S. Government may
violate any copyrights that exist in this work.
'''

<<<<<<< HEAD
import configparser
=======
import common
import keylime_logging
logger = keylime_logging.init_logging('registrar')

import registrar_common
import ConfigParser
>>>>>>> 2d151bc1
import sys

from keylime import registrar_common
from keylime import common
from keylime import keylime_logging

logger = keylime_logging.init_logging('registrar')

config = configparser.ConfigParser()
config.read(common.CONFIG_FILE)

def main(argv=sys.argv):
    registrar_common.start(config.getint('general', 'registrar_tls_port'),config.getint('general', 'registrar_port'),config.get('registrar', 'db_filename'))

if __name__=="__main__":
    try:
        main()
    except Exception as e:
        logger.exception(e)<|MERGE_RESOLUTION|>--- conflicted
+++ resolved
@@ -3,7 +3,7 @@
 '''
 DISTRIBUTION STATEMENT A. Approved for public release: distribution unlimited.
 
-This material is based upon work supported by the Assistant Secretary of Defense for 
+This material is based upon work supported by the Assistant Secretary of Defense for
 Research and Engineering under Air Force Contract No. FA8721-05-C-0002 and/or
 FA8702-15-D-0001. Any opinions, findings, conclusions or recommendations expressed in this
 material are those of the author(s) and do not necessarily reflect the views of the
@@ -20,16 +20,7 @@
 violate any copyrights that exist in this work.
 '''
 
-<<<<<<< HEAD
 import configparser
-=======
-import common
-import keylime_logging
-logger = keylime_logging.init_logging('registrar')
-
-import registrar_common
-import ConfigParser
->>>>>>> 2d151bc1
 import sys
 
 from keylime import registrar_common
