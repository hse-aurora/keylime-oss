import base64
import struct
import zlib
from typing import Any, Dict, List, Optional, Set, Tuple, Union

from cryptography.exceptions import InvalidSignature
from cryptography.hazmat.primitives import serialization as crypto_serialization
from cryptography.hazmat.primitives.asymmetric.ec import EllipticCurvePublicKey
from cryptography.hazmat.primitives.asymmetric.rsa import RSAPublicKey

from keylime import cert_utils, config, json, keylime_logging
from keylime.agentstates import AgentAttestState, TPMClockInfo
from keylime.common.algorithms import Hash
from keylime.failure import Component, Failure
from keylime.ima import ima
from keylime.ima.file_signatures import ImaKeyrings
from keylime.ima.types import RuntimePolicyType
from keylime.mba import mba
from keylime.tpm import tpm2_objects, tpm_util

logger = keylime_logging.init_logging("tpm")


class Tpm:
    @staticmethod
    def encrypt_aik_with_ek(uuid: str, ek_tpm: bytes, aik_tpm: bytes) -> Optional[Tuple[bytes, str]]:
        if ek_tpm is None or aik_tpm is None:
            logger.error("Missing parameters for encryptAIK")
            return None

        aik_name = tpm2_objects.get_tpm2b_public_name(aik_tpm)

        try:
            # write out the challenge
            challenge_str = tpm_util.random_password(32)
            challenge = challenge_str.encode()

            logger.info("Encrypting AIK with EK for UUID %s", uuid)

            # read in the aes key
            key = base64.b64encode(challenge).decode("utf-8")

            credentialblob = tpm_util.makecredential(ek_tpm, challenge, bytes.fromhex(aik_name))
            keyblob = base64.b64encode(credentialblob)

        except Exception:
            logger.exception("Error encrypting AIK with EK")
            raise

        return (keyblob, key)

    @staticmethod
    def verify_aik_with_iak(uuid: str, aik_tpm: bytes, iak_tpm: bytes, iak_attest: bytes, iak_sign: bytes) -> bool:
        attest_body = iak_attest.split(b"\x00$")[1]
        iak_pub = tpm2_objects.pubkey_from_tpm2b_public(iak_tpm)

        # check UUID in certify matches UUID registering
        if attest_body[: len(uuid)] != bytes(uuid, "utf-8"):
            logger.warning("Agent %s AIK verification failed, uuid does not match attest info", uuid)
            return False

        # check aik in certify matches aik being registered
        if tpm2_objects.get_tpm2b_public_name(aik_tpm) != attest_body[len(uuid) + 27 : len(uuid) + 61].hex():
            logger.warning(" Agent %s AIK verification failed, name of aik does not match attest info", uuid)
            return False

        # generate digest of attest info
        digest, hashfunc = tpm_util.crypt_hash(iak_attest, iak_sign[2:4])

        # process iak pub key and import into tpm, get pub key context from tpm
        sig_alg, _, sig_size = struct.unpack_from(">HHH", iak_sign, 0)

        if not isinstance(iak_pub, (RSAPublicKey, EllipticCurvePublicKey)):
            raise ValueError(f"Unsupported key type {type(iak_pub).__name__}")

        if isinstance(iak_pub, RSAPublicKey):
            if sig_alg in [tpm2_objects.TPM_ALG_RSASSA, tpm2_objects.TPM_ALG_RSAPSS]:
                try:
                    (signature,) = struct.unpack_from(f"{sig_size}s", iak_sign, 6)
                    tpm_util.verify(iak_pub, signature, digest, hashfunc, sig_alg, hashfunc.digest_size)
                    logger.info("Agent %s AIK verified with IAK", uuid)
                    return True
                except InvalidSignature:
                    logger.error("Agent %s AIK verification failed with IAK (RSA)", uuid)
                    return False

            else:
                raise ValueError(f"Unsupported quote signature algorithm '{sig_alg:#x}' for RSA keys")

        if isinstance(iak_pub, EllipticCurvePublicKey):
            if sig_alg in [tpm2_objects.TPM_ALG_ECDSA]:
                try:
                    der_sig = tpm_util.ecdsa_der_from_tpm(iak_sign)
                    tpm_util.verify(iak_pub, der_sig, digest, hashfunc)
                    logger.info("Agent %s AIK verified with IAK", uuid)
                    return True
                except InvalidSignature:
                    logger.error("Agent %s AIK verification failed with IAK (ECC)", uuid)
                    return False
            else:
                raise ValueError(f"Unsupported quote signature algorithm '{sig_alg:#x}' for EC keys")
        return False

    @staticmethod
    def verify_ek(ekcert: bytes, tpm_cert_store: str) -> bool:
        """Verify that the provided EK certificate is signed by a trusted root
        :param ekcert: The Endorsement Key certificate in DER format
        :returns: True if the certificate can be verified, false otherwise
        """
        return cert_utils.verify_ek(ekcert, tpm_cert_store)

    @staticmethod
    def _get_quote_parameters(quote: str, compressed: bool) -> Tuple[bytes, bytes, bytes]:
        if quote[0] != "r":
            raise Exception(f"Invalid quote type {quote[0]}")
        quote = quote[1:]

        quote_tokens = quote.split(":")
        if len(quote_tokens) < 3:
            raise Exception(f"Quote is not compound! {quote}")

        quoteblob = base64.b64decode(quote_tokens[0])
        sigblob = base64.b64decode(quote_tokens[1])
        pcrblob = base64.b64decode(quote_tokens[2])

        if compressed:
            logger.warning("Decompressing quote data which is unsafe!")
            quoteblob = zlib.decompress(quoteblob)
            sigblob = zlib.decompress(sigblob)
            pcrblob = zlib.decompress(pcrblob)

        return quoteblob, sigblob, pcrblob

    @staticmethod
    def _tpm2_clock_info_from_quote(quote: str, compressed: bool) -> Dict[str, Any]:
        """Get TPM timestamp info from quote
        :param quote: quote data in the format 'r<b64-compressed-quoteblob>:<b64-compressed-sigblob>:<b64-compressed-pcrblob>
        :param compressed: if the quote data is compressed with zlib or not
        :returns: Returns a dict holding the TPMS_CLOCK_INFO fields
        This function throws an Exception on bad input.
        """

        quoteblob, _, _ = Tpm._get_quote_parameters(quote, compressed)

        try:
            return tpm2_objects.get_tpms_attest_clock_info(quoteblob)
        except Exception:
            logger.exception("Error extracting clock info from quote")
            return {}

    @staticmethod
    def _tpm2_checkquote(
        aikTpmFromRegistrar: str, quote: str, nonce: str, hash_alg: str, compressed: bool
    ) -> Tuple[Dict[int, str], str]:
        """Write the files from data returned from tpm2_quote for running tpm2_checkquote
        :param aikTpmFromRegistrar: AIK used to generate the quote and is needed for verifying it now.
        :param quote: quote data in the format 'r<b64-compressed-quoteblob>:<b64-compressed-sigblob>:<b64-compressed-pcrblob>
        :param nonce: nonce that was used to create the quote
        :param hash_alg: the hash algorithm that was used
        :param compressed: if the quote data is compressed with zlib or not
        :returns: Returns the 'retout' from running tpm2_checkquote and True in case of success, None and False in case of error.
        This function throws an Exception on bad input.
        """
        aikFromRegistrar = tpm2_objects.pubkey_from_tpm2b_public(
            base64.b64decode(aikTpmFromRegistrar),
        ).public_bytes(
            crypto_serialization.Encoding.PEM,
            crypto_serialization.PublicFormat.SubjectPublicKeyInfo,
        )

        quoteblob, sigblob, pcrblob = Tpm._get_quote_parameters(quote, compressed)

        try:
            pcrs_dict = tpm_util.checkquote(aikFromRegistrar, nonce, sigblob, quoteblob, pcrblob, hash_alg)
        except Exception as e:
            logger.exception("Error verifying quote")
            return {}, str(e)

        return pcrs_dict, ""

    @staticmethod
    def __check_ima(
        agentAttestState: Optional[AgentAttestState],
        pcrval: str,
        ima_measurement_list: str,
        runtime_policy: Optional[RuntimePolicyType],
        ima_keyrings: Optional[ImaKeyrings],
        boot_aggregates: Optional[Dict[str, List[str]]],
        hash_alg: Hash,
    ) -> Failure:
        failure = Failure(Component.IMA)
        if agentAttestState is not None:
            agent_id = agentAttestState.get_agent_id()
        else:
            agent_id = "<unknown>"
        logger.info("Checking IMA measurement list on agent: %s", agent_id)

        _, ima_failure = ima.process_measurement_list(
            agentAttestState,
            ima_measurement_list.split("\n"),
            runtime_policy,
            pcrval=pcrval,
            ima_keyrings=ima_keyrings,
            boot_aggregates=boot_aggregates,
            hash_alg=hash_alg,
        )
        failure.merge(ima_failure)
        if not failure:
            logger.debug("IMA measurement list of agent %s validated", agent_id)
        return failure

    def _check_data_pcr(self, agentAttestState, pcrs_dict, data, hash_alg, failure, pcrs_in_quote):
        agent_id = agentAttestState.get_agent_id()
        pcr_nums = set(pcrs_dict.keys())

        if config.TPM_DATA_PCR in pcr_nums and data is not None:
            expectedval = self.sim_extend(data, hash_alg)
            if expectedval != pcrs_dict[config.TPM_DATA_PCR]:
                logger.error(
                    "PCR #%s: invalid bind data %s from quote (from agent %s) does not match expected value %s",
                    config.TPM_DATA_PCR,
                    pcrs_dict[config.TPM_DATA_PCR],
                    agent_id,
                    expectedval,
                )
                failure.add_event(
                    f"invalid_pcr_{config.TPM_DATA_PCR}",
                    {"got": pcrs_dict[config.TPM_DATA_PCR], "expected": expectedval},
                    True,
                )
            pcrs_in_quote.add(config.TPM_DATA_PCR)
        else:
            logger.error(
                "Binding PCR #%s was not included in the quote (from agent %s), but is required",
                config.TPM_DATA_PCR,
                agent_id,
            )
            failure.add_event(
                f"missing_pcr_{config.TPM_DATA_PCR}",
                f"Data PCR {config.TPM_DATA_PCR} is missing in quote, but is required",
                True,
            )

    def check_pcrs(
        self,
        agentAttestState: Optional[AgentAttestState],
        tpm_policy: Union[str, Dict[str, Any]],
        pcrs_dict: Dict[int, str],
        data: Optional[str],
        ima_measurement_list: Optional[str],
        runtime_policy: Optional[RuntimePolicyType],
        ima_keyrings: Optional[ImaKeyrings],
        mb_measurement_list: Optional[str],
        mb_policy: Optional[str],
        hash_alg: Hash,
        count: int,
        skip_data_pcr_check: bool = False,
    ) -> Failure:
        failure = Failure(Component.PCR_VALIDATION)

        if agentAttestState is not None:
            agent_id = agentAttestState.get_agent_id()
        else:
            agent_id = "<unknown>"

        if isinstance(tpm_policy, str):
            tpm_policy_dict = json.loads(tpm_policy)
        else:
            tpm_policy_dict = tpm_policy

        pcr_allowlist = tpm_policy_dict.copy()

        if "mask" in pcr_allowlist:
            del pcr_allowlist["mask"]
        # convert all pcr num keys to integers
        pcr_allowlist = {int(k): v for k, v in list(pcr_allowlist.items())}

        mb_pcrs_hashes, boot_aggregates, mb_measurement_data, mb_failure = mba.bootlog_parse(
            mb_measurement_list, hash_alg
        )

        failure.merge(mb_failure)

        pcrs_in_quote: Set[int] = set()  # PCRs in quote that were already used for some kind of validation

        pcr_nums = set(pcrs_dict.keys())

<<<<<<< HEAD
        if pcr_nums:
            pcrf = keylime_logging.list_items(pcr_nums, sort=True)
            logger.info("PCR(s) %s from bank '%s' found in TPM quote for agent '%s'", pcrf, hash_alg.value, agent_id)
        else:
            logger.error("No PCRs from bank '%s' found in TPM quote for agent '%s'", hash_alg.value, agent_id)

        # If additional data is provided, check its presence in the data PCR (defined by config.TPM_DATA_PCR)
        if data is not None:
            self._check_data_pcr(agentAttestState, pcrs_dict, data, hash_alg, failure, pcrs_in_quote)

=======
        # Validate data PCR
        if config.TPM_DATA_PCR in pcr_nums and data is not None:
            expectedval = self.sim_extend(data, hash_alg)
            if expectedval != pcrs_dict[config.TPM_DATA_PCR]:
                logger.error(
                    "PCR #%s: invalid bind data %s from quote (from agent %s) does not match expected value %s",
                    config.TPM_DATA_PCR,
                    pcrs_dict[config.TPM_DATA_PCR],
                    agent_id,
                    expectedval,
                )
                failure.add_event(
                    f"invalid_pcr_{config.TPM_DATA_PCR}",
                    {"got": pcrs_dict[config.TPM_DATA_PCR], "expected": expectedval},
                    True,
                )
            pcrs_in_quote.add(config.TPM_DATA_PCR)
        elif not skip_data_pcr_check:
            logger.error(
                "Binding PCR #%s was not included in the quote (from agent %s), but is required",
                config.TPM_DATA_PCR,
                agent_id,
            )
            failure.add_event(
                f"missing_pcr_{config.TPM_DATA_PCR}",
                f"Data PCR {config.TPM_DATA_PCR} is missing in quote, but is required",
                True,
            )
>>>>>>> cadfd117
        # Check for ima PCR
        if config.IMA_PCR in pcr_nums:
            if ima_measurement_list is None:
                logger.error("IMA PCR in policy, but no measurement list provided by agent %s", agent_id)
                failure.add_event(
                    f"unused_pcr_{config.IMA_PCR}", "IMA PCR in policy, but no measurement list provided", True
                )
            else:
                if ima_measurement_list == "":
                    logger.info("No new IMA events received from agent '%s'", agent_id)
                    
                ima_failure = Tpm.__check_ima(
                    agentAttestState,
                    pcrs_dict[config.IMA_PCR],
                    ima_measurement_list,
                    runtime_policy,
                    ima_keyrings,
                    boot_aggregates,
                    hash_alg,
                )
                failure.merge(ima_failure)

            pcrs_in_quote.add(config.IMA_PCR)
        else:
            logger.info("No IMA verification policy configured for agent '%s'; skipping IMA verification", agent_id)

        if mb_policy is not None:
            logger.info("Checking measured boot PCRs against log for agent: %s", agent_id)
        else:
            logger.info(
                "No measured boot policy configured for agent '%s'; skipping measured boot verification",
                agent_id
            )

        # Collect mismatched measured boot PCRs as measured_boot failures
        mb_pcr_failure = Failure(Component.MEASURED_BOOT)
        # Handle measured boot PCRs only if the parsing worked
        if not mb_failure and mb_policy is not None:
            for pcr_num in set(config.MEASUREDBOOT_PCRS) & pcr_nums:
                if not mb_measurement_list:
                    logger.error(
                        "Measured Boot PCR %d in policy, but no measurement list provided by agent %s",
                        pcr_num,
                        agent_id,
                    )
                    failure.add_event(
                        f"unused_pcr_{pcr_num}",
                        f"Measured Boot PCR {pcr_num} in policy, but no measurement list provided",
                        True,
                    )
                    continue

                val_from_log_int = mb_pcrs_hashes.get(str(pcr_num), 0)
                val_from_log_hex = hex(val_from_log_int)[2:]
                val_from_log_hex_stripped = val_from_log_hex.lstrip("0")
                pcrval_stripped = pcrs_dict[pcr_num].lstrip("0")
                if val_from_log_hex_stripped != pcrval_stripped:
                    logger.error(
                        "For PCR %d and hash %s the boot event log has value %r but the agent %s returned %r",
                        pcr_num,
                        str(hash_alg),
                        val_from_log_hex,
                        agent_id,
                        pcrs_dict[pcr_num],
                    )
                    mb_pcr_failure.add_event(
                        f"invalid_pcr_{pcr_num}",
                        {
                            "context": "SHA256 boot event log PCR value does not match",
                            "got": pcrs_dict[pcr_num],
                            "expected": val_from_log_hex,
                        },
                        True,
                    )

                if pcr_num in pcr_allowlist and pcrs_dict[pcr_num] not in pcr_allowlist[pcr_num]:
                    logger.error(
                        "PCR #%s: %s from quote (from agent %s) does not match expected value %s",
                        pcr_num,
                        pcrs_dict[pcr_num],
                        agent_id,
                        pcr_allowlist[pcr_num],
                    )
                    failure.add_event(
                        f"invalid_pcr_{pcr_num}",
                        {
                            "context": "PCR value is not in allowlist",
                            "got": pcrs_dict[pcr_num],
                            "expected": pcr_allowlist[pcr_num],
                        },
                        True,
                    )
                pcrs_in_quote.add(pcr_num)
        failure.merge(mb_pcr_failure)

        if mb_policy is not None:
            mb_pcrs_checked = [str(pcr) for pcr in pcrs_in_quote - set([config.IMA_PCR])]

            if mb_pcrs_checked:
                logger.info("Compared PCRs %s against measured boot log", ", ".join(mb_pcrs_checked))
            else:
                logger.error("Compared no PCRs against measured boot log")

        remaining_pcrs = sorted(pcr_nums - pcrs_in_quote)

        if remaining_pcrs:
            pcrf = keylime_logging.list_items(remaining_pcrs)
            logger.info("Checking remaining PCR(s) %s in quote against TPM policy for agent '%s'", pcrf, agent_id)
        else:
            logger.info("No remaining PCRs in quote to check against TPM policy for agent '%s'", agent_id)

        # Check the remaining non validated PCRs
        for pcr_num in remaining_pcrs:
            if pcr_num not in list(pcr_allowlist.keys()):
                logger.warning("PCR #%s in quote (from agent %s) not found in tpm_policy, skipping.", pcr_num, agent_id)
                continue
            if pcrs_dict[pcr_num] in pcr_allowlist[pcr_num]:
                logger.info("PCR #%s contains value allowed by TPM policy for agent '%s'", pcr_num, agent_id)
            else:
                logger.error(
                    "PCR #%s: %s from quote (from agent %s) does not match expected value %s",
                    pcr_num,
                    pcrs_dict[pcr_num],
                    agent_id,
                    pcr_allowlist[pcr_num],
                )
                failure.add_event(
                    f"invalid_pcr_{pcr_num}",
                    {
                        "context": "PCR value is not in allowlist",
                        "got": pcrs_dict[pcr_num],
                        "expected": pcr_allowlist[pcr_num],
                    },
                    True,
                )

            pcrs_in_quote.add(pcr_num)

        missing = set(pcr_allowlist.keys()) - pcrs_in_quote
        if len(missing) > 0:
            logger.error("PCRs specified in policy not in quote (from agent %s): %s", agent_id, missing)
            failure.add_event("missing_pcrs", {"context": "PCRs are missing in quote", "data": list(missing)}, True)

        if mb_policy is not None:
            logger.info("Checking measured boot log against policy for agent: %s", agent_id)

            if not mba.policy_is_valid(mb_policy):
                logger.error("Invalid measured boot policy for agent '%s'", agent_id)
                failure.add_event(
                    f"invalid_mb_policy", "Invalid measured boot policy", True
                )

        if not mb_failure and mba.policy_is_valid(mb_policy):
            mb_evaluate = config.get("verifier", "measured_boot_evaluate", fallback="once")

            # Value of measured_boot_evaluate can be only 'once' or 'always'
            if mb_evaluate not in ("once", "always"):
                logger.error("Invalid value %s of measured_boot_evaluate", mb_evaluate)
                failure.add_event(
                    "invalid_measured_boot_evaluate", "correct value of measured_boot_evaluate is required", True
                )

            if mb_evaluate == "always":
<<<<<<< HEAD
                mb_policy_failure = mba.bootlog_evaluate(mb_policy, mb_measurement_data, pcrs_in_quote, agent_id)
                failure.merge(mb_policy_failure)

            elif mb_evaluate == "once" and count == 0:
                mb_policy_failure = mba.bootlog_evaluate(mb_policy, mb_measurement_data, pcrs_in_quote, agent_id)
=======
                mb_policy_failure = mba.bootlog_evaluate(
                    mb_policy,
                    mb_measurement_data,
                    pcrs_in_quote,
                    agent_id,
                )
                failure.merge(mb_policy_failure)

            elif mb_evaluate == "once" and count == 0:
                mb_policy_failure = mba.bootlog_evaluate(
                    mb_policy,
                    mb_measurement_data,
                    pcrs_in_quote,
                    agent_id,
                )
>>>>>>> cadfd117
                failure.merge(mb_policy_failure)

        return failure

    def check_quote(
        self,
<<<<<<< HEAD
        agentAttestState: AgentAttestState,
        nonce: Union[bytes, str],
        data: Optional[str],
=======
        agentAttestState: Optional[AgentAttestState],
        nonce: str,
        data: str,
>>>>>>> cadfd117
        quote: str,
        aikTpmFromRegistrar: Union[bytes, str],
        tpm_policy: Optional[Union[str, Dict[str, Any]]] = None,
        ima_measurement_list: Optional[str] = None,
        runtime_policy: Optional[RuntimePolicyType] = None,
        hash_alg: Hash = Hash.SHA256,
        ima_keyrings: Optional[ImaKeyrings] = None,
        mb_measurement_list: Optional[Union[bytes, str]] = None,
        mb_policy: Optional[str] = None,
        compressed: bool = False,
        count: int = -1,
        skip_pcr_check: bool = False,
        skip_clock_check: bool = False,
        skip_data_pcr_check: bool = False,
    ) -> Failure:
        if tpm_policy is None:
            tpm_policy = {}

        if runtime_policy is None:
            runtime_policy = ima.EMPTY_RUNTIME_POLICY

        failure = Failure(Component.QUOTE_VALIDATION)

        # The underlying methods expect certain objects to be given b64 encoded, so convert 

        if not isinstance(nonce, str):
            nonce = base64.b64encode(nonce).decode("utf-8")

        if not isinstance(aikTpmFromRegistrar, str):
            aikTpmFromRegistrar = base64.b64encode(aikTpmFromRegistrar).decode("utf-8")

        if mb_measurement_list and not isinstance(mb_measurement_list, str):
            mb_measurement_list = base64.b64encode(mb_measurement_list).decode("utf-8")

        # First and foremost, the quote needs to be validated
        pcrs_dict, err = Tpm._tpm2_checkquote(aikTpmFromRegistrar, quote, nonce, str(hash_alg), compressed)
        if err:
            # If the quote validation fails we will skip all other steps therefore this failure is irrecoverable.
            failure.add_event("quote_validation", {"message": "Quote data validation", "error": err}, False)
            return failure

        # we can only check the clock if we have agentAttestState (verify evidence calls do not)
        if not skip_clock_check and agentAttestState is not None:
            # Only after validating the quote, the TPM clock information can be extracted from it.
            clock_failure, current_clock_info = Tpm.check_quote_timing(
                agentAttestState.get_tpm_clockinfo(), quote, compressed
            )
            if clock_failure:
                failure.add_event(
                    "quote_validation",
                    {"message": "Validation of clockinfo from quote using tpm2-tools", "data": clock_failure},
                    False,
                )
                return failure
            if current_clock_info:
                agentAttestState.set_tpm_clockinfo(current_clock_info)

        if not skip_pcr_check:
            if len(pcrs_dict) == 0:
                if agentAttestState is not None:
                    logger.warning(
                        "Quote for agent %s does not contain any PCRs. Make sure that the TPM supports %s PCR banks",
                        agentAttestState.agent_id,
                        str(hash_alg),
                    )
                else:
                    logger.warning(
                        "Quote for does not contain any PCRs. Make sure that the TPM supports %s PCR banks",
                        str(hash_alg),
                    )

            return self.check_pcrs(
                agentAttestState,
                tpm_policy,
                pcrs_dict,
                data,
                ima_measurement_list,
                runtime_policy,
                ima_keyrings,
                mb_measurement_list,
                mb_policy,
                hash_alg,
                count,
                skip_data_pcr_check,
            )

        return failure

    @staticmethod
    def check_quote_timing(
        previous_clockinfo: TPMClockInfo, quote: str, compressed: bool
    ) -> Tuple[Optional[str], Optional[TPMClockInfo]]:
        # Sanity check quote clock information

        current_clockinfo = None

        clock_info_dict = Tpm._tpm2_clock_info_from_quote(quote, compressed)
        if not clock_info_dict:
            return "_tpm2_clock_info_from_quote failed ", current_clockinfo

        tentative_current_clockinfo = TPMClockInfo.from_dict(clock_info_dict)

        resetdiff = tentative_current_clockinfo.resetcount - previous_clockinfo.resetcount
        restartdiff = tentative_current_clockinfo.restartcount - previous_clockinfo.restartcount

        if resetdiff < 0:
            return "resetCount value decreased on TPM between two consecutive quotes", current_clockinfo

        if restartdiff < 0:
            return "restartCount value decreased on TPM between two consecutive quotes", current_clockinfo

        if tentative_current_clockinfo.safe != 1:
            return "clock safe flag is disabled", current_clockinfo

        if not (resetdiff and restartdiff):
            if tentative_current_clockinfo.clock - previous_clockinfo.clock <= 0:
                return (
                    "clock timestamp did issued by TPM did not increase between two consecutive quotes",
                    current_clockinfo,
                )

            current_clockinfo = tentative_current_clockinfo

        return None, current_clockinfo

    @staticmethod
    def get_pcrs_from_quote(quote, compressed):
        _, sigblob, pcrblob = Tpm._get_quote_parameters(quote, compressed)
        _, hash_alg, _ = struct.unpack_from(">HHH", sigblob, 0)
        _, pcrs_dict = getattr(tpm_util, "__get_and_hash_pcrs")(pcrblob, hash_alg)
        return pcrs_dict

    @staticmethod
    def sim_extend(hashval_1: str, hash_alg: Hash) -> str:
        """Compute expected value  H(0|H(data))"""
        hdata = hash_alg.hash(hashval_1.encode("utf-8"))
        hext = hash_alg.hash(hash_alg.get_start_hash() + hdata)
        return hext.hex()<|MERGE_RESOLUTION|>--- conflicted
+++ resolved
@@ -254,7 +254,6 @@
         mb_policy: Optional[str],
         hash_alg: Hash,
         count: int,
-        skip_data_pcr_check: bool = False,
     ) -> Failure:
         failure = Failure(Component.PCR_VALIDATION)
 
@@ -285,7 +284,6 @@
 
         pcr_nums = set(pcrs_dict.keys())
 
-<<<<<<< HEAD
         if pcr_nums:
             pcrf = keylime_logging.list_items(pcr_nums, sort=True)
             logger.info("PCR(s) %s from bank '%s' found in TPM quote for agent '%s'", pcrf, hash_alg.value, agent_id)
@@ -296,36 +294,6 @@
         if data is not None:
             self._check_data_pcr(agentAttestState, pcrs_dict, data, hash_alg, failure, pcrs_in_quote)
 
-=======
-        # Validate data PCR
-        if config.TPM_DATA_PCR in pcr_nums and data is not None:
-            expectedval = self.sim_extend(data, hash_alg)
-            if expectedval != pcrs_dict[config.TPM_DATA_PCR]:
-                logger.error(
-                    "PCR #%s: invalid bind data %s from quote (from agent %s) does not match expected value %s",
-                    config.TPM_DATA_PCR,
-                    pcrs_dict[config.TPM_DATA_PCR],
-                    agent_id,
-                    expectedval,
-                )
-                failure.add_event(
-                    f"invalid_pcr_{config.TPM_DATA_PCR}",
-                    {"got": pcrs_dict[config.TPM_DATA_PCR], "expected": expectedval},
-                    True,
-                )
-            pcrs_in_quote.add(config.TPM_DATA_PCR)
-        elif not skip_data_pcr_check:
-            logger.error(
-                "Binding PCR #%s was not included in the quote (from agent %s), but is required",
-                config.TPM_DATA_PCR,
-                agent_id,
-            )
-            failure.add_event(
-                f"missing_pcr_{config.TPM_DATA_PCR}",
-                f"Data PCR {config.TPM_DATA_PCR} is missing in quote, but is required",
-                True,
-            )
->>>>>>> cadfd117
         # Check for ima PCR
         if config.IMA_PCR in pcr_nums:
             if ima_measurement_list is None:
@@ -489,44 +457,20 @@
                 )
 
             if mb_evaluate == "always":
-<<<<<<< HEAD
                 mb_policy_failure = mba.bootlog_evaluate(mb_policy, mb_measurement_data, pcrs_in_quote, agent_id)
                 failure.merge(mb_policy_failure)
 
             elif mb_evaluate == "once" and count == 0:
                 mb_policy_failure = mba.bootlog_evaluate(mb_policy, mb_measurement_data, pcrs_in_quote, agent_id)
-=======
-                mb_policy_failure = mba.bootlog_evaluate(
-                    mb_policy,
-                    mb_measurement_data,
-                    pcrs_in_quote,
-                    agent_id,
-                )
-                failure.merge(mb_policy_failure)
-
-            elif mb_evaluate == "once" and count == 0:
-                mb_policy_failure = mba.bootlog_evaluate(
-                    mb_policy,
-                    mb_measurement_data,
-                    pcrs_in_quote,
-                    agent_id,
-                )
->>>>>>> cadfd117
                 failure.merge(mb_policy_failure)
 
         return failure
 
     def check_quote(
         self,
-<<<<<<< HEAD
-        agentAttestState: AgentAttestState,
+        agentAttestState: Optional[AgentAttestState],
         nonce: Union[bytes, str],
         data: Optional[str],
-=======
-        agentAttestState: Optional[AgentAttestState],
-        nonce: str,
-        data: str,
->>>>>>> cadfd117
         quote: str,
         aikTpmFromRegistrar: Union[bytes, str],
         tpm_policy: Optional[Union[str, Dict[str, Any]]] = None,
@@ -540,7 +484,6 @@
         count: int = -1,
         skip_pcr_check: bool = False,
         skip_clock_check: bool = False,
-        skip_data_pcr_check: bool = False,
     ) -> Failure:
         if tpm_policy is None:
             tpm_policy = {}
@@ -609,8 +552,7 @@
                 mb_measurement_list,
                 mb_policy,
                 hash_alg,
-                count,
-                skip_data_pcr_check,
+                count
             )
 
         return failure
