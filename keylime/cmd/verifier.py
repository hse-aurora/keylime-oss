<<<<<<< HEAD
from keylime import config, keylime_logging
from keylime.web import VerifierServer
=======
import asyncio

import tornado.process

from keylime import cloud_verifier_tornado, config, keylime_logging
>>>>>>> 1c2db6b1
from keylime.common.migrations import apply
from keylime.mba import mba
import asyncio
import tornado.process

# from keylime.web import VerifierServer
from keylime.models.base import db_manager

logger = keylime_logging.init_logging("verifier")


def main() -> None:
    # if we are configured to auto-migrate the DB, check if there are any migrations to perform
    if config.has_option("verifier", "auto_migrate_db") and config.getboolean("verifier", "auto_migrate_db"):
        apply("cloud_verifier")

    # Explicitly load and initialize measured boot components
    mba.load_imports()

<<<<<<< HEAD
    # TODO: Remove
    # cloud_verifier_tornado.main()

    server = VerifierServer()
    tornado.process.fork_processes(0)
    asyncio.run(server.start())
=======
    # TODO: Replace call with cloud_verifier_tornado.main() with code below (commented out)
    cloud_verifier_tornado.main()
>>>>>>> 1c2db6b1

    # db_manager.make_engine("cloud_verifier")

    # server = VerifierServer()
    # tornado.process.fork_processes(0)
    # asyncio.run(server.start())


if __name__ == "__main__":
    try:
        main()
    except Exception as e:
        logger.exception(e)<|MERGE_RESOLUTION|>--- conflicted
+++ resolved
@@ -1,13 +1,5 @@
-<<<<<<< HEAD
 from keylime import config, keylime_logging
 from keylime.web import VerifierServer
-=======
-import asyncio
-
-import tornado.process
-
-from keylime import cloud_verifier_tornado, config, keylime_logging
->>>>>>> 1c2db6b1
 from keylime.common.migrations import apply
 from keylime.mba import mba
 import asyncio
@@ -27,17 +19,12 @@
     # Explicitly load and initialize measured boot components
     mba.load_imports()
 
-<<<<<<< HEAD
     # TODO: Remove
     # cloud_verifier_tornado.main()
 
     server = VerifierServer()
     tornado.process.fork_processes(0)
     asyncio.run(server.start())
-=======
-    # TODO: Replace call with cloud_verifier_tornado.main() with code below (commented out)
-    cloud_verifier_tornado.main()
->>>>>>> 1c2db6b1
 
     # db_manager.make_engine("cloud_verifier")
 
