--- conflicted
+++ resolved
@@ -6,15 +6,9 @@
 
 VersionType = Union[int, float, str]
 
-<<<<<<< HEAD
-CURRENT_VERSION: str = "2.3"
-VERSIONS: List[str] = ["1.0", "2.0", "2.1", "2.2", "2.3", "3.0"]
-LATEST_VERSIONS: Dict[str, str] = {"1": "1.0", "2": "2.3", "3": "3.0"}
-=======
 CURRENT_VERSION: str = "2.4"
-VERSIONS: List[str] = ["1.0", "2.0", "2.1", "2.2", "2.3", "2.4"]
-LATEST_VERSIONS: Dict[str, str] = {"1": "1.0", "2": "2.4"}
->>>>>>> cadfd117
+VERSIONS: List[str] = ["1.0", "2.0", "2.1", "2.2", "2.3", "2.4", "3.0"]
+LATEST_VERSIONS: Dict[str, str] = {"1": "1.0", "2": "2.4", "3": "3.0"}
 DEPRECATED_VERSIONS: List[str] = ["1.0"]
 
 
